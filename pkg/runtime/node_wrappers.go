package runtime

import (
    "encoding/json"
    "fmt"
    "strings"
    "time"

    "github.com/dop251/goja"
    "github.com/tcmartin/flowlib"
    "github.com/tcmartin/flowrunner/pkg/auth"
    "github.com/tcmartin/flowrunner/pkg/utils"
)

// NodeWrapper is a base wrapper for flowlib.Node implementations
type NodeWrapper struct {
	node flowlib.Node
	exec func(input interface{}) (interface{}, error)
	post func(shared, p, e interface{}) (flowlib.Action, error)
}

// SetParams sets the parameters for the node
func (w *NodeWrapper) SetParams(params map[string]interface{}) {
	w.node.SetParams(params)
}

// Params returns the parameters for the node
func (w *NodeWrapper) Params() map[string]interface{} {
	return w.node.Params()
}

// Next sets the next node for the given action
func (w *NodeWrapper) Next(action flowlib.Action, n flowlib.Node) {
	w.node.Next(action, n)
}

// Successors returns the successors of the node
func (w *NodeWrapper) Successors() map[flowlib.Action]flowlib.Node {
	return w.node.Successors()
}

// Run executes the node
func (w *NodeWrapper) Run(shared interface{}) (flowlib.Action, error) {
	// Create a custom implementation that calls our exec function
	if w.exec != nil {
		// Get the parameters
		params := w.Params()

		// Extract FlowContext for template expression evaluation if available
		var flowContext *FlowContext
		if sharedMap, ok := shared.(map[string]interface{}); ok {
			if flowContextData, hasFlowContext := sharedMap["_flow_context"]; hasFlowContext {
				if fcMap, ok := flowContextData.(map[string]interface{}); ok {
					// Try to reconstruct FlowContext from the data
					if executionID, ok := sharedMap["_execution"].(map[string]interface{})["execution_id"].(string); ok {
						if flowID, ok := sharedMap["_execution"].(map[string]interface{})["flow_id"].(string); ok {
							if accountID, ok := sharedMap["accountID"].(string); ok {
								// We need access to the secret vault to recreate FlowContext
								// For now, we'll try to find it in the shared context
								if secretVault, ok := sharedMap["_secret_vault"]; ok {
									if vault, ok := secretVault.(auth.SecretVault); ok {
										flowContext = NewFlowContext(executionID, flowID, accountID, vault)
										// Import existing data
										if nodeResults, ok := fcMap["node_results"].(map[string]any); ok {
											for k, v := range nodeResults {
												flowContext.SetNodeResult(k, v)
											}
										}
										if sharedData, ok := fcMap["shared_data"].(map[string]any); ok {
											for k, v := range sharedData {
												flowContext.SetSharedData(k, v)
											}
										}
									}
								}
							}
						}
					}
				}
			}
		}

		// Process node parameters through template engine if FlowContext is available
		processedParams := params
		if flowContext != nil {
			// Update the flow context with current shared data for template evaluation
			if sharedMap, ok := shared.(map[string]interface{}); ok {
				// Log the complete shared state in readable JSON format (thread-safe)
				sharedCopy := make(map[string]interface{})
				for k, v := range sharedMap {
					// Skip potentially problematic keys that might be modified concurrently
					if k != "_split_results" && k != "mapper_results" {
						sharedCopy[k] = v
					}
				}
				sharedJSON, _ := json.MarshalIndent(sharedCopy, "", "  ")
				fmt.Printf("\n🔄 [NodeWrapper] PRE-EXECUTION SHARED STATE:\n%s\n", string(sharedJSON))

				keys := make([]string, 0, len(sharedMap))
				for key := range sharedMap {
					keys = append(keys, key)
				}
				fmt.Printf("📋 [NodeWrapper] Available shared context keys: %v\n", keys)

				// Special logging for LLM results and tool calls
				if result, exists := sharedMap["result"]; exists {
					resultJSON, _ := json.MarshalIndent(result, "", "  ")
					fmt.Printf("🧠 [NodeWrapper] LLM Result in shared.result:\n%s\n", string(resultJSON))
				}
				if llmResult, exists := sharedMap["llm_result"]; exists {
					llmResultJSON, _ := json.MarshalIndent(llmResult, "", "  ")
					fmt.Printf("🧠 [NodeWrapper] LLM Result in shared.llm_result:\n%s\n", string(llmResultJSON))
				}

				for key, value := range sharedMap {
					// Skip internal flow context keys
					if !strings.HasPrefix(key, "_") && key != "accountID" {
						flowContext.SetSharedData(key, value)
					}
				}

				// Log the template evaluation context
				evalContext := flowContext.GetEvaluationContext()
				evalJSON, _ := json.MarshalIndent(evalContext, "", "  ")
				fmt.Printf("🎯 [NodeWrapper] TEMPLATE EVALUATION CONTEXT:\n%s\n", string(evalJSON))
			}

			var err error
			processedParams, err = flowContext.ProcessNodeParams(params)
			if err != nil {
				// Log the error but continue with original parameters to avoid breaking the flow
				fmt.Printf("❌ [NodeWrapper] Template processing error: %v\n", err)
				processedParams = params
			} else {
				fmt.Printf("✅ [NodeWrapper] Template expressions processed successfully\n")
				// Log the processed parameters
				processedJSON, _ := json.MarshalIndent(processedParams, "", "  ")
				fmt.Printf("📝 [NodeWrapper] PROCESSED PARAMETERS:\n%s\n", string(processedJSON))
			}
		}

		// For direct node usage, shared is typically an empty map or only contains result storage
		// For flow execution, shared contains meaningful input data
        var combinedInput map[string]interface{}

        if sharedMap, ok := shared.(map[string]interface{}); ok {
            // Prefer the current node "input" prepared by previous nodes (e.g., JoinNode)
            var flowInput interface{}
            if preparedInput, exists := sharedMap["input"]; exists {
                flowInput = preparedInput
            } else {
                // Fallback to passing the entire shared map
                flowInput = sharedMap
            }

            combinedInput = map[string]interface{}{
                "params": processedParams,
                "input":  flowInput,
            }
        } else {
            combinedInput = map[string]interface{}{
                "params": processedParams,
                "input":  map[string]interface{}{},
            }
        }

        // Execute the function
        result, err := w.exec(combinedInput)
		if err != nil {
			return "", err
		}

		// Store the result in the shared context if it's a map
        if sharedMap, ok := shared.(map[string]interface{}); ok {
			// Store the result with a type-specific key
			nodeType := "result"
			if typeParam, ok := processedParams["type"].(string); ok {
				nodeType = typeParam
			} else {
				// Try to determine the node type from the parameters
				if _, ok := processedParams["url"]; ok {
					nodeType = "http"
				} else if _, ok := processedParams["smtp_host"]; ok {
					nodeType = "email"
				} else if _, ok := processedParams["model"]; ok {
					nodeType = "llm"
				} else if _, ok := processedParams["operation"]; ok {
					nodeType = "store"
				}
			}

			// Store the result with the node type as the key
            sharedMap[nodeType+"_result"] = result

			// Also store in the generic "result" key for backward compatibility
			sharedMap["result"] = result

            // SPECIAL HANDLING FOR MAPPER RESULTS
			// Check if this result looks like a mapper result and add it to the SplitNode collector
			if resultMap, ok := result.(map[string]interface{}); ok {
				if branch, hasBranch := resultMap["branch"]; hasBranch {
					if branchStr, ok := branch.(string); ok && strings.HasPrefix(branchStr, "mapper") {
						fmt.Printf("🔧 [NodeWrapper] Detected mapper result for branch %s, adding to SplitNode collector\n", branchStr)

						// Add to the SplitNode thread-safe collector if it exists
						if splitResults, exists := sharedMap["_split_results"]; exists {
							if collector, ok := splitResults.(interface{ Add(interface{}) }); ok {
								collector.Add(resultMap)
								fmt.Printf("🔧 [NodeWrapper] Added mapper result to SplitNode collector\n")
							}
						}
					}
				}
			}

            // Emit execution log entry if logger is available
            if execInfo, ok := sharedMap["_execution"].(map[string]interface{}); ok {
                if logger, ok := execInfo["logger"].(func(string, string, string, map[string]interface{})); ok {
                    nodeID, _ := processedParams["node_id"].(string)
                    // Include key result fields if present
                    data := map[string]interface{}{
                        "node_id": nodeID,
                        "result":  result,
                    }
                    logger(execInfo["execution_id"].(string), "info", fmt.Sprintf("Node %s executed", nodeID), data)
                }
            }

            // Make this result the next node's input
            sharedMap["input"] = result

            // Log the result storage
			fmt.Printf("💾 [NodeWrapper] Stored result as '%s_result' and 'result' in shared context\n", nodeType)
			resultJSON, _ := json.MarshalIndent(result, "", "  ")
			fmt.Printf("📊 [NodeWrapper] STORED RESULT:\n%s\n", string(resultJSON))

			// Log the updated shared state after storing the result (thread-safe)
			sharedCopy := make(map[string]interface{})
			for k, v := range sharedMap {
				// Skip potentially problematic keys that might be modified concurrently
				if k != "_split_results" && k != "mapper_results" {
					sharedCopy[k] = v
				}
			}
			sharedJSON, _ := json.MarshalIndent(sharedCopy, "", "  ")
			fmt.Printf("\n🔄 [NodeWrapper] POST-EXECUTION SHARED STATE:\n%s\n", string(sharedJSON))
		}

		// Call the post function if provided
		if w.post != nil {
			return w.post(shared, processedParams, result)
		}

		// Default to the "default" action
		return flowlib.DefaultAction, nil
	}

	// Fall back to the wrapped node's Run method
	return w.node.Run(shared)
}

// NewHTTPRequestNodeWrapper creates a new HTTP request node wrapper
func NewHTTPRequestNodeWrapper(params map[string]interface{}) (flowlib.Node, error) {
	// Create the base node
	baseNode := flowlib.NewNode(3, 1*time.Second)

	// Create HTTP client
	httpClient := utils.NewHTTPClient()

	// Create the wrapper
	wrapper := &NodeWrapper{
		node: baseNode,
		exec: func(input interface{}) (interface{}, error) {
			// Handle both old format (direct params) and new format (combined input)
			var params map[string]interface{}

			if combinedInput, ok := input.(map[string]interface{}); ok {
				if nodeParams, hasParams := combinedInput["params"]; hasParams {
					// New format: combined input with params and input
					if paramsMap, ok := nodeParams.(map[string]interface{}); ok {
						params = paramsMap
					} else {
						return nil, fmt.Errorf("expected params to be map[string]interface{}")
					}
				} else {
					// Old format: direct params (backwards compatibility)
					params = combinedInput
				}
			} else {
				return nil, fmt.Errorf("expected map[string]interface{}, got %T", input)
			}

			// Extract parameters
			url, ok := params["url"].(string)
			if !ok {
				return nil, fmt.Errorf("url parameter is required")
			}

			method, _ := params["method"].(string) // Default is set in HTTPClient

			// Extract headers
			headers := make(map[string]string)
			if headersParam, ok := params["headers"].(map[string]interface{}); ok {
				for key, value := range headersParam {
					if strValue, ok := value.(string); ok {
						headers[key] = strValue
					} else {
						// Convert non-string values to string
						headers[key] = fmt.Sprintf("%v", value)
					}
				}
			}

			// Extract body based on content type
			var body interface{}
			contentType := ""

			if bodyParam, ok := params["body"]; ok {
				body = bodyParam

				// Check if content type is specified in headers
				if ct, ok := headers["Content-Type"]; ok {
					contentType = ct
				} else if ct, ok := headers["content-type"]; ok {
					contentType = ct
				}

				// If no content type is specified, try to determine it from the body
				if contentType == "" {
					switch bodyParam.(type) {
					case map[string]interface{}, []interface{}:
						contentType = "application/json"
					case string:
						// Check if it looks like JSON
						strBody := bodyParam.(string)
						if len(strBody) > 0 && (strBody[0] == '{' || strBody[0] == '[') {
							contentType = "application/json"
						} else {
							contentType = "text/plain"
						}
					}

					// Set the content type header if determined
					if contentType != "" {
						headers["Content-Type"] = contentType
					}
				}
			}

			// Handle file uploads
			if fileParam, ok := params["file"]; ok {
				// File upload handling would go here
				// For now, we'll just log that it's not fully implemented
				fmt.Println("File upload requested but not fully implemented")

				// If we have a file path, we could read the file and set it as the body
				if filePath, ok := fileParam.(string); ok {
					// In a real implementation, we would read the file and set up multipart form data
					fmt.Printf("Would upload file: %s\n", filePath)
				}
			}

			// Handle form data
			if formData, ok := params["form_data"].(map[string]interface{}); ok {
				// In a real implementation, we would set up form data
				// For now, we'll just convert it to a string representation
				formStr := ""
				for k, v := range formData {
					if formStr != "" {
						formStr += "&"
					}
					formStr += fmt.Sprintf("%s=%v", k, v)
				}
				body = formStr
				if contentType == "" {
					headers["Content-Type"] = "application/x-www-form-urlencoded"
				}
			}

			// Extract timeout
			var timeout time.Duration
			if timeoutParam, ok := params["timeout"].(string); ok {
				if parsedTimeout, err := time.ParseDuration(timeoutParam); err == nil {
					timeout = parsedTimeout
				}
			} else if timeoutNum, ok := params["timeout"].(float64); ok {
				// Handle numeric timeout in seconds
				timeout = time.Duration(timeoutNum * float64(time.Second))
			}

			// Extract authentication
			var auth map[string]interface{}
			if authParam, ok := params["auth"].(map[string]interface{}); ok {
				auth = authParam
			}

			// Handle specific auth types
			if bearerToken, ok := params["bearer_token"].(string); ok {
				if auth == nil {
					auth = make(map[string]interface{})
				}
				auth["token"] = bearerToken
			}

			if apiKey, ok := params["api_key"].(string); ok {
				if auth == nil {
					auth = make(map[string]interface{})
				}
				auth["api_key"] = apiKey

				// Check if key name is provided
				if keyName, ok := params["key_name"].(string); ok {
					auth["key_name"] = keyName
				}
			}

			// Handle basic auth directly
			if username, ok := params["username"].(string); ok {
				if password, ok := params["password"].(string); ok {
					if auth == nil {
						auth = make(map[string]interface{})
					}
					auth["username"] = username
					auth["password"] = password
				}
			}

			// Extract follow redirects option
			followRedirects := true
			if followParam, ok := params["follow_redirects"].(bool); ok {
				followRedirects = followParam
			}

			// Create HTTP request
			httpRequest := &utils.HTTPRequest{
				URL:            url,
				Method:         method,
				Headers:        headers,
				Body:           body,
				Timeout:        timeout,
				Auth:           auth,
				FollowRedirect: followRedirects,
			}

			// Execute request
			resp, err := httpClient.Do(httpRequest)
			if err != nil {
				return nil, err
			}

			// Return response
			result := map[string]interface{}{
				"status_code": resp.StatusCode,
				"headers":     resp.Headers,
				"body":        resp.Body,
				"raw_body":    string(resp.RawBody),
				"metadata":    resp.Metadata,
				"success":     resp.StatusCode >= 200 && resp.StatusCode < 300,
			}

			// Add timing information if available
			if resp.Metadata != nil {
				if timing, ok := resp.Metadata["timing"].(time.Duration); ok {
					result["timing_ms"] = timing.Milliseconds()
				}
			}

			return result, nil
		},
		post: func(shared, p, e interface{}) (flowlib.Action, error) {
			// Get the result
			result, ok := e.(map[string]interface{})
			if !ok {
				return flowlib.DefaultAction, nil
			}

			// Check if we should route based on status code
			if statusCode, ok := result["status_code"].(int); ok {
				// Route based on status code range
				if statusCode >= 200 && statusCode < 300 {
					return "success", nil
				} else if statusCode >= 400 && statusCode < 500 {
					return "client_error", nil
				} else if statusCode >= 500 {
					return "server_error", nil
				}
			}

			return flowlib.DefaultAction, nil
		},
	}

	// Set the parameters
	wrapper.SetParams(params)

	return wrapper, nil
}

<<<<<<< HEAD
// Store node implementation moved to store_node.go
=======
// NewStoreNodeWrapper creates a new store node wrapper
func NewStoreNodeWrapper(params map[string]interface{}) (flowlib.Node, error) {
	// Create the base node
	baseNode := flowlib.NewNode(1, 0)

	// Create the store
	store := make(map[string]interface{})

	// Create the wrapper
	wrapper := &NodeWrapper{
		node: baseNode,
		exec: func(input interface{}) (interface{}, error) {
			// Handle both old format (direct params) and new format (combined input)
			var params map[string]interface{}

			if combinedInput, ok := input.(map[string]interface{}); ok {
				if nodeParams, hasParams := combinedInput["params"]; hasParams {
					// New format: combined input with params and input
					if paramsMap, ok := nodeParams.(map[string]interface{}); ok {
						params = paramsMap
					} else {
						return nil, fmt.Errorf("expected params to be map[string]interface{}")
					}
				} else {
					// Old format: direct params (backwards compatibility)
					params = combinedInput
				}
			} else {
				return nil, fmt.Errorf("expected map[string]interface{}, got %T", input)
			}

			operation, ok := params["operation"].(string)
			if !ok {
				return nil, fmt.Errorf("operation parameter is required")
			}

			switch operation {
			case "get":
				key, ok := params["key"].(string)
				if !ok {
					return nil, fmt.Errorf("key parameter is required for get operation")
				}
				value, exists := store[key]
				if !exists {
					return nil, fmt.Errorf("key not found: %s", key)
				}
				return value, nil

			case "set":
				key, ok := params["key"].(string)
				if !ok {
					return nil, fmt.Errorf("key parameter is required for set operation")
				}
				value, ok := params["value"]
				if !ok {
					return nil, fmt.Errorf("value parameter is required for set operation")
				}
				store[key] = value
				return value, nil

			case "delete":
				key, ok := params["key"].(string)
				if !ok {
					return nil, fmt.Errorf("key parameter is required for delete operation")
				}
				delete(store, key)
				return nil, nil

			case "list":
				keys := make([]string, 0, len(store))
				for key := range store {
					keys = append(keys, key)
				}
				return keys, nil

			default:
				return nil, fmt.Errorf("unknown operation: %s", operation)
			}
		},
	}

	// Set the parameters
	wrapper.SetParams(params)

	return wrapper, nil
}
>>>>>>> c466b6a9

// NewDelayNodeWrapper creates a new delay node wrapper
func NewDelayNodeWrapper(params map[string]interface{}) (flowlib.Node, error) {
	// Create the base node
	baseNode := flowlib.NewNode(1, 0)

	// Create the wrapper
	wrapper := &NodeWrapper{
		node: baseNode,
		exec: func(input interface{}) (interface{}, error) {
			// Handle both old format (direct params) and new format (combined input)
			var params map[string]interface{}

			if combinedInput, ok := input.(map[string]interface{}); ok {
				if nodeParams, hasParams := combinedInput["params"]; hasParams {
					// New format: combined input with params and input
					if paramsMap, ok := nodeParams.(map[string]interface{}); ok {
						params = paramsMap
					} else {
						return nil, fmt.Errorf("expected params to be map[string]interface{}")
					}
				} else {
					// Old format: direct params (backwards compatibility)
					params = combinedInput
				}
			} else {
				return nil, fmt.Errorf("expected map[string]interface{}, got %T", input)
			}

			durationStr, ok := params["duration"].(string)
			if !ok {
				return nil, fmt.Errorf("duration parameter is required")
			}

			// Parse duration
			duration, err := time.ParseDuration(durationStr)
			if err != nil {
				return nil, fmt.Errorf("invalid duration: %w", err)
			}

			// Wait
			time.Sleep(duration)

			return input, nil
		},
	}

	// Set the parameters
	wrapper.SetParams(params)

	return wrapper, nil
}

// NewConditionNodeWrapper creates a new condition node wrapper
func NewConditionNodeWrapper(params map[string]interface{}) (flowlib.Node, error) {
	// Create the base node
	baseNode := flowlib.NewNode(1, 0)

	// Create the wrapper
	wrapper := &NodeWrapper{
		node: baseNode,
		exec: func(input interface{}) (interface{}, error) {
			// Handle both old format (direct params) and new format (combined input)
			var nodeParams map[string]interface{}
			var flowInput map[string]interface{}

			if combinedInput, ok := input.(map[string]interface{}); ok {
				if paramsField, hasParams := combinedInput["params"]; hasParams {
					// New format: combined input with params and input
					if paramsMap, ok := paramsField.(map[string]interface{}); ok {
						nodeParams = paramsMap
					} else {
						return nil, fmt.Errorf("expected params to be map[string]interface{}")
					}

					if inputField, hasInput := combinedInput["input"]; hasInput {
						if inputMap, ok := inputField.(map[string]interface{}); ok {
							flowInput = inputMap
						}
					}
				} else {
					// Old format: direct params (backwards compatibility)
					nodeParams = combinedInput
				}
			} else {
				return nil, fmt.Errorf("expected map[string]interface{}, got %T", input)
			}

			// Extract condition script
			conditionScript, ok := nodeParams["condition_script"].(string)
			if !ok {
				fmt.Printf("[Condition Node] ERROR: condition_script parameter is required\n")
				return nil, fmt.Errorf("condition_script parameter is required")
			}

			fmt.Printf("[Condition Node] Starting condition evaluation\n")
			fmt.Printf("[Condition Node] Script length: %d characters\n", len(conditionScript))

            // Create JavaScript engine (goja)
            vm := goja.New()

            // Set up console.log for debugging
            console := vm.NewObject()
            _ = console.Set("log", func(call goja.FunctionCall) goja.Value {
                parts := make([]interface{}, 0, len(call.Arguments))
                for _, a := range call.Arguments {
                    parts = append(parts, a.Export())
                }
                fmt.Println(append([]interface{}{"[Condition Script]"}, parts...)...)
                return goja.Undefined()
            })
            vm.Set("console", console)

			// Set the input context for the script
			if flowInput != nil {
				fmt.Printf("[Condition Node] Setting flow input with %d keys\n", len(flowInput))
				vm.Set("input", flowInput)
			} else {
				fmt.Printf("[Condition Node] Using empty input\n")
				vm.Set("input", map[string]interface{}{})
			}

			fmt.Printf("[Condition Node] About to execute JavaScript\n")

            // Execute the condition script
            // Provide minimal compatibility layer for goja (just in case) and wrap for return
            processed := conditionScript
            processed = strings.ReplaceAll(processed, "const ", "var ")
            processed = strings.ReplaceAll(processed, "let ", "var ")
            processed = strings.ReplaceAll(processed, "...input,", "__merge(input),")
            processed = strings.ReplaceAll(processed, ", ...input", ", __merge(input)")
            processed = strings.ReplaceAll(processed, "{ ...input }", "__merge(input)")
            processed = strings.ReplaceAll(processed, "{...input}", "__merge(input)")
            prelude := "function __merge(o){ var r={}; if(o){ for (var k in o){ if(Object.prototype.hasOwnProperty.call(o,k)){ r[k]=o[k]; } } } return r; }\n"
            // Wrap the script in a function to allow return statements
            wrappedScript := "(function() {\n" + prelude + processed + "\n})()"
            result, err := vm.RunString(wrappedScript)
			if err != nil {
				fmt.Printf("[Condition Node] JavaScript execution error: %v\n", err)
				return nil, fmt.Errorf("failed to execute condition script: %w", err)
			}

			fmt.Printf("[Condition Node] JavaScript execution successful\n")

            exported := result.Export()
            fmt.Printf("[Condition Node] Final result: %v (type: %T)\n", exported, exported)
            return exported, nil
		},
		post: func(shared, p, e interface{}) (flowlib.Action, error) {
			// Handle the result from the condition script
			// If it's a string, use it directly as the action
			if action, ok := e.(string); ok {
				return flowlib.Action(action), nil
			}

			// If it's a boolean, convert to "true"/"false"
			if result, ok := e.(bool); ok {
				if result {
					return "true", nil
				}
				return "false", nil
			}

			// For other types, convert to string
			return flowlib.Action(fmt.Sprintf("%v", e)), nil
		},
	}

	// Set the parameters
	wrapper.SetParams(params)

	return wrapper, nil
}<|MERGE_RESOLUTION|>--- conflicted
+++ resolved
@@ -496,97 +496,6 @@
 	return wrapper, nil
 }
 
-<<<<<<< HEAD
-// Store node implementation moved to store_node.go
-=======
-// NewStoreNodeWrapper creates a new store node wrapper
-func NewStoreNodeWrapper(params map[string]interface{}) (flowlib.Node, error) {
-	// Create the base node
-	baseNode := flowlib.NewNode(1, 0)
-
-	// Create the store
-	store := make(map[string]interface{})
-
-	// Create the wrapper
-	wrapper := &NodeWrapper{
-		node: baseNode,
-		exec: func(input interface{}) (interface{}, error) {
-			// Handle both old format (direct params) and new format (combined input)
-			var params map[string]interface{}
-
-			if combinedInput, ok := input.(map[string]interface{}); ok {
-				if nodeParams, hasParams := combinedInput["params"]; hasParams {
-					// New format: combined input with params and input
-					if paramsMap, ok := nodeParams.(map[string]interface{}); ok {
-						params = paramsMap
-					} else {
-						return nil, fmt.Errorf("expected params to be map[string]interface{}")
-					}
-				} else {
-					// Old format: direct params (backwards compatibility)
-					params = combinedInput
-				}
-			} else {
-				return nil, fmt.Errorf("expected map[string]interface{}, got %T", input)
-			}
-
-			operation, ok := params["operation"].(string)
-			if !ok {
-				return nil, fmt.Errorf("operation parameter is required")
-			}
-
-			switch operation {
-			case "get":
-				key, ok := params["key"].(string)
-				if !ok {
-					return nil, fmt.Errorf("key parameter is required for get operation")
-				}
-				value, exists := store[key]
-				if !exists {
-					return nil, fmt.Errorf("key not found: %s", key)
-				}
-				return value, nil
-
-			case "set":
-				key, ok := params["key"].(string)
-				if !ok {
-					return nil, fmt.Errorf("key parameter is required for set operation")
-				}
-				value, ok := params["value"]
-				if !ok {
-					return nil, fmt.Errorf("value parameter is required for set operation")
-				}
-				store[key] = value
-				return value, nil
-
-			case "delete":
-				key, ok := params["key"].(string)
-				if !ok {
-					return nil, fmt.Errorf("key parameter is required for delete operation")
-				}
-				delete(store, key)
-				return nil, nil
-
-			case "list":
-				keys := make([]string, 0, len(store))
-				for key := range store {
-					keys = append(keys, key)
-				}
-				return keys, nil
-
-			default:
-				return nil, fmt.Errorf("unknown operation: %s", operation)
-			}
-		},
-	}
-
-	// Set the parameters
-	wrapper.SetParams(params)
-
-	return wrapper, nil
-}
->>>>>>> c466b6a9
-
 // NewDelayNodeWrapper creates a new delay node wrapper
 func NewDelayNodeWrapper(params map[string]interface{}) (flowlib.Node, error) {
 	// Create the base node
